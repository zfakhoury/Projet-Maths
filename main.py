import numpy as np
import matplotlib.pyplot as plt

pi = np.pi
v_0 = 300 # 300 cm^3 = 0.3 L (contrainte de volume modifiable)

# ---------------------------------------------------------------------------------------
#                                      SURFACE
# ---------------------------------------------------------------------------------------

def surface(r, h):
    """
    Calcule la surface latérale du cône.
    
    Args:
        r (float): Rayon du cône
        h (float): Hauteur du cône
    
    Returns:
        float: Surface latérale du cône
    """
    return pi**2 * r**2 * (r**2 + h**2)

# ---------------------------------------------------------------------------------------
#                                      VOLUME
# ---------------------------------------------------------------------------------------

def volume(r, h):
    """
    Calcule le volume du cône.
    
    Args:
        r (float): Rayon du cône
        h (float): Hauteur du cône
    
    Returns:
        float: Volume du cône
    """
    return pi/3 * r**2 * h

# ---------------------------------------------------------------------------------------
#                                   LAGRANGIEN
# ---------------------------------------------------------------------------------------

def lagrangien(r, h, lambd):
    """
    Calcule le Lagrangien du problème d'optimisation.
    
    Args:
        r (float): Rayon du cône
        h (float): Hauteur du cône
        lambd (float): Multiplicateur de Lagrange
    
    Returns:
        float: Valeur du Lagrangien
    """
    return surface(r, h) + lambd * (volume(r, h) - v_0)

# ---------------------------------------------------------------------------------------
#                              GRADIENT DU LAGRANGIEN
# ---------------------------------------------------------------------------------------

def grad_lagrangien(r, h, lambd):
    """
    Calcule le gradient du Lagrangien.
    
    Args:
        r (float): Rayon du cône
        h (float): Hauteur du cône
        lambd (float): Multiplicateur de Lagrange
    
    Returns:
        list: Gradient [∂L/∂r, ∂L/∂h, ∂L/∂λ]
    """
    grad = [0, 0, 0]
    # Par rapport à r
    grad[0] = 4 * r**3 * pi**2 + 2 * pi**2 * h**2 * r + 2 * r * lambd * (pi/3) * h
    # Par rapport à h
    grad[1] = 2 * h * pi**2 * r**2 + (pi/3) * r**2 * lambd
    # Par rapport à lambda
    grad[2] = (pi/3) * r**2 * h - v_0

    return grad

# ---------------------------------------------------------------------------------------
#                                  NORME DU GRADIENT
# ---------------------------------------------------------------------------------------

def norme(grad):
    """
    Calcule la norme euclidienne d'un vecteur.
    
    Args:
        grad (list): Vecteur dont on veut calculer la norme
    
    Returns:
        float: Norme euclidienne du vecteur
    """
    return np.sqrt(grad[0]**2 + grad[1]**2 + grad[2]**2)

# ---------------------------------------------------------------------------------------
#                                      HESSIENNE
# ---------------------------------------------------------------------------------------

def hessienne(r, h, lambd): 
    """
    Calcule la matrice hessienne du Lagrangien.
    
    Args:
        r (float): Rayon du cône
        h (float): Hauteur du cône
        lambd (float): Multiplicateur de Lagrange
    
    Returns:
        numpy.ndarray: Matrice hessienne 3x3
    """
    H = [[0, 0, 0], 
         [0, 0, 0],
         [0, 0, 0]]
    
    # Dérivées secondes par rapport à r
    H[0][0] = 12 * pi**2 * r**2 + 2 * pi**2 * h**2 + (2/3) * pi * h * lambd
    
    # Dérivées croisées r,h
    H[0][1] = H[1][0] = 4 * pi**2 * r * h + (2/3) * pi * r * lambd
    
    # Dérivées croisées r, lambda
    H[0][2] = H[2][0] = (2/3) * pi * r * h
    
    # Dérivées secondes par rapport à h
    H[1][1] = 2 * pi**2 * r**2
    
    # Dérivées croisées h, lambda
    H[1][2] = H[2][1] = (1/3) * pi * r**2
    
    # Dérivées secondes par rapport à lambda
    H[2][2] = 0
    
    return np.array(H)  # Convertir en array numpy pour faciliter la manipulation


# ---------------------------------------------------------------------------------------
#                                      WOLFE
# ---------------------------------------------------------------------------------------

def wolfe(x_k, d_k):
    """
    Recherche du pas optimal avec les conditions de Wolfe.
    
    Args:
        x_k (list): Point courant [r, h, λ]
        d_k (list): Direction de descente
    
    Returns:
        float: Pas optimal satisfaisant les conditions de Wolfe
    
    Note:
        Utilise les paramètres c1=0.01 et c2=0.99 pour les conditions de Wolfe
        et un maximum de 100 itérations
    """

    cond1 = 0
    cond2 = 0

    c1 = 0.01
    c2 = 0.99

    it_max = 100

    x_k1 = [0, 0, 0]

    gradX_k = grad_lagrangien(x_k[0], x_k[1], x_k[2])
    lagX_k = lagrangien(x_k[0], x_k[1], x_k[2])

    # Calcul du produit scalaire initial
    PS_k = d_k[0]*gradX_k[0] + d_k[1]*gradX_k[1] + d_k[2]*gradX_k[2]

    a_min = 0
    a_max = 100

    # a_k = (a_min + a_max) / 2
    a_k = 1e-6

    it = 0
    historique = {'points': [x_k.copy()], 'normes': [norme(gradX_k)]}

    while ((cond1 + cond2) < 2) and (it < it_max):
        # Calcul du nouveau point
        x_k1[0] = x_k[0] + a_k * d_k[0]
        x_k1[1] = x_k[1] + a_k * d_k[1]
        x_k1[2] = x_k[2] + a_k * d_k[2]

        lagX_k1 = lagrangien(x_k1[0], x_k1[1], x_k1[2])

        gradX_k1 = grad_lagrangien(x_k1[0], x_k1[1], x_k1[2])

        # Calcul du nouveau produit scalaire
        PS_k1 = d_k[0]*gradX_k1[0] + d_k[1]*gradX_k1[1] + d_k[2]*gradX_k1[2]

        if lagX_k1 > (lagX_k + c1 * a_k * PS_k):
            cond1 = 0
            a_max = a_k
            a_k = (a_min + a_max) / 2
        else:
            cond1 = 1

        if -PS_k1 > -c2 * PS_k:
            cond2 = 0
            if a_max < 100:
                a_min = a_k
                a_k = (a_min + a_max) / 2
            else:
                a_k = a_k * 2
        else:
            cond2 = 1
        
        it += 1
        historique['points'].append(x_k1.copy())
        historique['normes'].append(norme(gradX_k1))
    
    return a_k


# ---------------------------------------------------------------------------------------
#                               GRADIENT À PAS FIXE
# ---------------------------------------------------------------------------------------

def gradient_pas_fixe(x_0, pas, tolerance, it_max):
    """
    Méthode du gradient à pas fixe pour minimiser le Lagrangien.
    
    Args:
        x_0 (list): Point initial [r₀, h₀, λ₀]
        pas (float): Taille du pas fixe (alpha)
        tolerance (float): Critère d'arrêt pour la norme du gradient
        it_max (int): Nombre maximum d'itérations
    
    Returns:
        tuple: (
            list: Solution optimale [r*, h*, λ*],
            int: Nombre d'itérations effectuées,
            dict: Historique des points et des normes du gradient
        )
    """

    # Point initial
    x = x_0.copy()
    gradX = grad_lagrangien(x[0], x[1], x[2])
    historique = {'points': [x_0.copy()], 'normes': [norme(gradX)]}
    it = 0
    
    while norme(gradX) > tolerance and it < it_max:
        # Direction de descente d_k = -gradient
        d_k = [-gradX[0], -gradX[1], -gradX[2]]
        
        # Mise à jour: x_{k+1} = x_k + alpha * d_k
        #                      = x_k - alpha * gradient
        x[0] = x[0] + pas * d_k[0]
        x[1] = x[1] + pas * d_k[1]
        x[2] = x[2] + pas * d_k[2]
        
        # Calcul du nouveau gradient
        gradX = grad_lagrangien(x[0], x[1], x[2])
        
        it += 1
        historique['points'].append(x.copy())
        historique['normes'].append(norme(gradX))
    
    return x, it, historique


# ---------------------------------------------------------------------------------------
#                               GRADIENT À PAS OPTIMAL
# ---------------------------------------------------------------------------------------

def gradient_pas_optimal(x_0, tolerance, it_max):
    """
    Méthode du gradient à pas optimal avec recherche linéaire de Wolfe.
    
    Args:
        x_0 (list): Point initial [r₀, h₀, λ₀]
        tolerance (float): Critère d'arrêt pour la norme du gradient
        it_max (int): Nombre maximum d'itérations
    
    Returns:
        tuple: (
            list: Solution optimale [r*, h*, λ*],
            int: Nombre d'itérations effectuées,
            dict: Historique des points et des normes du gradient
        )
    """

    # Point initial
    x = x_0.copy()
    gradX = grad_lagrangien(x[0], x[1], x[2])
    historique = {'points': [x_0.copy()], 'normes': [norme(gradX)]}
    it = 0

    while norme(gradX) > tolerance and it < it_max:
        # Direction de descente d_k = -gradient
        direction = [-gradX[0], -gradX[1], -gradX[2]]
        
<<<<<<< HEAD
        pas = wolfe(x, direction)
=======
        # Recherch
        pas = wolfe(x, direction, 100, c1=0.01, c2=0.99)
>>>>>>> 07e4c0d6
        
        # Mise à jour: x_{k+1} = x_k + alpha * d_k
        x[0] = x[0] + pas * direction[0]
        x[1] = x[1] + pas * direction[1]
        x[2] = x[2] + pas * direction[2]
        
        # Calcul du nouveau gradient
        gradX = grad_lagrangien(x[0], x[1], x[2])
        
        it += 1
        historique['points'].append(x.copy())
        historique['normes'].append(norme(gradX))
    
    return x, it, historique


# ---------------------------------------------------------------------------------------
#                                      NEWTON
# ---------------------------------------------------------------------------------------

def newton(x_0, tolerance, it_max):
    """
    Méthode de Newton pour minimiser le Lagrangien.
    
    Args:
        x_0 (list): Point initial [r₀, h₀, λ₀]
        tolerance (float): Critère d'arrêt pour la norme du gradient
        it_max (int): Nombre maximum d'itérations
    
    Returns:
        tuple: (
            list: Solution optimale [r*, h*, λ*],
            int: Nombre d'itérations effectuées,
            dict: Historique des points et des normes du gradient
        )
    """

    # Point initial
    x = x_0.copy()
    gradX = grad_lagrangien(x[0], x[1], x[2])
    historique = {'points': [x_0.copy()], 'normes': [norme(gradX)]}
    
    it = 0
    
    while norme(gradX) > tolerance and it < it_max:
        # Calcul de la hessienne
        H = hessienne(x[0], x[1], x[2])
        H = np.linalg.inv(H) # matrice inverse

        # Direction de descente
        d_k = -H @ gradX

        # Mise à jour: x_{k+1} = x_k + d_k
        x[0] = x[0] + d_k[0]
        x[1] = x[1] + d_k[1]
        x[2] = x[2] + d_k[2]
        
        # Nouveau gradient
        gradX = grad_lagrangien(x[0], x[1], x[2])
        
        it += 1
        historique['points'].append(x.copy())
        historique['normes'].append(norme(gradX))
            
    return x, it, historique

# ---------------------------------------------------------------------------------------
#                                    QUASI-NEWTON
# ---------------------------------------------------------------------------------------

<<<<<<< HEAD
def quasi_newton(x_0, tolerance, it_max):
=======
def wolfe(x_k, d_k, it_max, c1=0.01, c2=0.99):
>>>>>>> 07e4c0d6
    """
    Méthode de quasi-Newton BFGS pour minimiser le Lagrangien.
    
    Args:
        x_0 (list): Point initial [r₀, h₀, λ₀]
        tolerance (float): Critère d'arrêt pour la norme du gradient
        it_max (int): Nombre maximum d'itérations
    
    Returns:
<<<<<<< HEAD
        tuple: (
            numpy.ndarray: Solution optimale [r*, h*, λ*],
            int: Nombre d'itérations effectuées,
            dict: Historique des points et des normes du gradient
        )
=======
        a_k: Pas optimal trouvé
        x_k1: Nouveau point optimal
        it: Nombre d'itérations effectuées
        historique: Historique des points et des normes du gradient
    """

    cond1 = 0
    cond2 = 0

    x_k1 = [0, 0, 0]

    gradX_k = grad_lagrangien(x_k[0], x_k[1], x_k[2])
    lagX_k = lagrangien(x_k[0], x_k[1], x_k[2])

    # Calcul du produit scalaire initial
    PS_k = d_k[0]*gradX_k[0] + d_k[1]*gradX_k[1] + d_k[2]*gradX_k[2]

    a_min = 0
    a_max = 100

    # a_k = (a_min + a_max) / 2
    a_k = 1e-6

    it = 0
    historique = {'points': [x_k.copy()], 'normes': [norme(gradX_k)]}

    while ((cond1 + cond2) < 2) and (it < it_max):
        # Calcul du nouveau point
        x_k1[0] = x_k[0] + a_k * d_k[0]
        x_k1[1] = x_k[1] + a_k * d_k[1]
        x_k1[2] = x_k[2] + a_k * d_k[2]

        lagX_k1 = lagrangien(x_k1[0], x_k1[1], x_k1[2])

        gradX_k1 = grad_lagrangien(x_k1[0], x_k1[1], x_k1[2])

        # Calcul du nouveau produit scalaire
        PS_k1 = d_k[0]*gradX_k1[0] + d_k[1]*gradX_k1[1] + d_k[2]*gradX_k1[2]

        if lagX_k1 > (lagX_k + c1 * a_k * PS_k):
            cond1 = 0
            a_max = a_k
            a_k = (a_min + a_max) / 2
        else:
            cond1 = 1

        if -PS_k1 > -c2 * PS_k:
            cond2 = 0
            if a_max < 100:
                a_min = a_k
                a_k = (a_min + a_max) / 2
            else:
                a_k = a_k * 2
        else:
            cond2 = 1
            
        print(a_k)
        it += 1
        historique['points'].append(x_k1.copy())
        historique['normes'].append(norme(gradX_k1))
    
    return a_k


# ---------------------------------------------------------------------------------------
#                                      NEWTON
# ---------------------------------------------------------------------------------------

def newton(x_0, tolerance, it_max):
>>>>>>> 07e4c0d6
    """
    x = np.array(x_0, dtype=float)
    n = len(x)
    
    # Gradient initial
    gradX = np.array(grad_lagrangien(x[0], x[1], x[2]))
    
    # Initialisation de l'inverse de la hessienne
    inv_hessienne = np.linalg.inv(hessienne(x[0], x[1], x[2]))
    
    historique = {'points': [x.tolist()], 'normes': [norme(gradX)]}
    it = 0
    
    while norme(gradX) > tolerance and it < it_max:
        # Calcul de la direction de recherche
        d_k = -np.dot(inv_hessienne, gradX)
        
        # Recherche linéaire
        alpha = wolfe(x, d_k)
        
        x_old = x.copy()
        grad_old = gradX.copy()
        
        # Mise à jour: x_{k+1} = x_k + alpha * d_k
        x = x + alpha * d_k
        
        # Nouveau gradient
        gradX = np.array(grad_lagrangien(x[0], x[1], x[2]))
        
        # Mise à jour de l'inverse de la hessienne avec la formule de BFGS
        s_k = x - x_old
        y_k = gradX - grad_old
        
        rho_k = 1.0 / np.dot(y_k, s_k)

        v1 = np.eye(n) - rho_k * np.outer(s_k, y_k)
        v2 = np.eye(n) - rho_k * np.outer(y_k, s_k)
        
        inv_hessienne = np.dot(v1, np.dot(inv_hessienne, v2)) + rho_k * np.outer(s_k, s_k)
        
        it += 1
        historique['points'].append(x.tolist())
        historique['normes'].append(norme(gradX))
    
    return x, it, historique


# ---------------------------------------------------------------------------------------
#                                     GRAPHIQUES
# ---------------------------------------------------------------------------------------

def plot_optimization_results(historique, method_name):
    """
    Trace les graphiques d'évolution de la surface et du volume pendant l'optimisation.
    
    Args:
        historique (dict): Dictionnaire contenant l'historique des points et des normes
        method_name (str): Nom de la méthode d'optimisation utilisée
    
    Returns:
        None: Affiche les graphiques avec matplotlib
    """

    # Calculer les valeurs de surface et de volume pour chaque point
    surface_values = [surface(point[0], point[1]) for point in historique['points']]
    volume_values = [volume(point[0], point[1]) for point in historique['points']]
    
    # Point initial (donné en paramètres) et point final (solution retournée par la méthode choisie)
    initial_point = historique['points'][0]
    final_point = historique['points'][-1]
    
    # Créer deux sous-graphiques
    fig, (ax1, ax2) = plt.subplots(2, 1, figsize=(10, 10))
    
    # Créer des valeurs entières pour l'axe x 
    # (pour n'afficher que des entiers sur l'axe des itérations)
    iterations = list(range(len(surface_values)))
    
    # Graphique de l'évolution de la surface en fonction du nombre d'itérations
    ax1.plot(iterations, surface_values, 'b-', linewidth=2)
    ax1.scatter(iterations, surface_values, color='red', s=30)
    ax1.set_title(f"Évolution de la surface pendant l'optimisation ({method_name})")
    ax1.set_xlabel("Itération")
    ax1.set_ylabel("Surface")
    ax1.grid(True)
    
    # Annotations pour le graphique de la surface
    # Point initial
    ax1.annotate(f'Initial:\nS = {surface_values[0]:.2f}\nr = {initial_point[0]:.2f}\nh = {initial_point[1]:.2f}', 
                xy=(0, surface_values[0]), 
                xytext=(10, 30), 
                textcoords='offset points',
                ha='left',
                va='bottom',
                bbox=dict(boxstyle='round,pad=0.5', fc='yellow', alpha=0.5),
                arrowprops=dict(arrowstyle='->', connectionstyle='arc3,rad=0'))
    
    # Point final
    ax1.annotate(f'Final:\nS = {surface_values[-1]:.2f}\nr = {final_point[0]:.2f}\nh = {final_point[1]:.2f}', 
                xy=(len(surface_values)-1, surface_values[-1]), 
                xytext=(-10, -30), 
                textcoords='offset points',
                ha='right',
                va='top',
                bbox=dict(boxstyle='round,pad=0.5', fc='yellow', alpha=0.5),
                arrowprops=dict(arrowstyle='->', connectionstyle='arc3,rad=0'))
    
    # Graphique de l'évolution du volume en fonction du nombre d'itérations
    ax2.plot(iterations, volume_values, 'g-', linewidth=2)
    ax2.scatter(iterations, volume_values, color='red', s=30)
    ax2.axhline(y=v_0, color='r', linestyle='--', label=f'Contrainte v_0 = {v_0}')
    ax2.set_title(f"Évolution du volume pendant l'optimisation ({method_name})")
    ax2.set_xlabel("Itération")
    ax2.set_ylabel("Volume")
    ax2.grid(True)
    ax2.legend()
    
    # Annotations pour le graphique du volume
    # Point initial
    ax2.annotate(f'Initial:\nV = {volume_values[0]:.2f}\nr = {initial_point[0]:.2f}\nh = {initial_point[1]:.2f}', 
                xy=(0, volume_values[0]), 
                xytext=(10, 30), 
                textcoords='offset points',
                ha='left',
                va='bottom',
                bbox=dict(boxstyle='round,pad=0.5', fc='yellow', alpha=0.5),
                arrowprops=dict(arrowstyle='->', connectionstyle='arc3,rad=0'))
    
    # Point final
    ax2.annotate(f'Final:\nV = {volume_values[-1]:.2f}\nr = {final_point[0]:.2f}\nh = {final_point[1]:.2f}', 
                xy=(len(volume_values)-1, volume_values[-1]), 
                xytext=(-10, -30), 
                textcoords='offset points',
                ha='right',
                va='top',
                bbox=dict(boxstyle='round,pad=0.5', fc='yellow', alpha=0.5),
                arrowprops=dict(arrowstyle='->', connectionstyle='arc3,rad=0'))
    
    plt.tight_layout()
    plt.show()


# ---------------------------------------------------------------------------------------
#                                      TESTS
# ---------------------------------------------------------------------------------------

def test_gradient_pas_fixe():
    x_0 = [10, 10, 1]  # (r_0, h_0, lambda_0)
    pas = 1E-7
    tolerance = 0.1
    it_max = 2000
    
    solution, nb_iterations, historique = gradient_pas_fixe(x_0, pas, tolerance, it_max)
    
    print("\nRésultats de l'optimisation (Pas Fixe):")
    print("-" * 90)
    print(f"Point initial (r₀, h₀, λ₀) = ({x_0[0]:.6f}, {x_0[1]:.6f}, {x_0[2]:.6f})")
    print(f"Point final (r*, h*, λ*) = ({solution[0]:.6f}, {solution[1]:.6f}, {solution[2]:.6f})")
    print(f"Nombre d'itérations: {nb_iterations}")
    print(f"Norme finale du gradient: {historique['normes'][-1]:.8f}")
    
    print("\nHistorique de convergence:")
    print("-" * 90)
    steps_to_show = [0, nb_iterations//4, nb_iterations//2, 3*nb_iterations//4, nb_iterations-1]
    
    for i in steps_to_show:
        point = historique['points'][i]
        norm = historique['normes'][i]
        print(f"Iteration {i:4d}: (r, h, λ) = ({point[0]:10.6f}, {point[1]:10.6f}, {point[2]:10.6f}), |∇L| = {norm:.8f}")
    
    plot_optimization_results(historique, "Gradient à pas fixe")


def test_gradient_pas_optimal():
<<<<<<< HEAD
    x_0 = [10, 10, 1]  # (r_0, h_0, lambda_0)
=======
    x_0 = [20, 10, 1]  # (r_0, h_0, lambda_0)
>>>>>>> 07e4c0d6
    tolerance = 0.1
    it_max = 10000
    
    solution, nb_iterations, historique = gradient_pas_optimal(x_0, tolerance, it_max)
    
    print("\nRésultats de l'optimisation (Pas Optimal):")
    print("-" * 90)
    print(f"Point initial (r₀, h₀, λ₀) = ({x_0[0]:.6f}, {x_0[1]:.6f}, {x_0[2]:.6f})")
    print(f"Point final (r*, h*, λ*) = ({solution[0]:.6f}, {solution[1]:.6f}, {solution[2]:.6f})")
    print(f"Nombre d'itérations: {nb_iterations}")
    print(f"Norme finale du gradient: {historique['normes'][-1]:.8f}")
    
    print("\nHistorique de convergence:")
    print("-" * 90)
    steps_to_show = [0, nb_iterations//4, nb_iterations//2, 3*nb_iterations//4, nb_iterations-1]
    
    for i in steps_to_show:
        point = historique['points'][i]
        norm = historique['normes'][i]
        print(f"Iteration {i:4d}: (r, h, λ) = ({point[0]:10.6f}, {point[1]:10.6f}, {point[2]:10.6f}), |∇L| = {norm:.8f}")
    
    plot_optimization_results(historique, "Gradient à pas optimal")


def test_newton():
    x_0 = [10, 10, 1]  # (r_0, h_0, lambda_0)
    tolerance = 0.0001
    it_max = 1000
    
    solution, nb_iterations, historique = newton(x_0, tolerance, it_max)
    
    print("\nRésultats de l'optimisation (Newton):")
    print("-" * 90)
    print(f"Point initial (r₀, h₀, λ₀) = ({x_0[0]:.6f}, {x_0[1]:.6f}, {x_0[2]:.6f})")
    print(f"Point final (r*, h*, λ*) = ({solution[0]:.6f}, {solution[1]:.6f}, {solution[2]:.6f})")
    print(f"Nombre d'itérations: {nb_iterations}")
    print(f"Norme finale du gradient: {historique['normes'][-1]:.8f}")
    
    print("\nHistorique de convergence:")
    print("-" * 90)
    steps_to_show = [0, nb_iterations//4, nb_iterations//2, 3*nb_iterations//4, nb_iterations-1]
    
    for i in steps_to_show:
        point = historique['points'][i]
        norm = historique['normes'][i]
        print(f"Iteration {i:4d}: (r, h, λ) = ({point[0]:10.6f}, {point[1]:10.6f}, {point[2]:10.6f}), |∇L| = {norm:.8f}")
    
    plot_optimization_results(historique, "Newton")


def test_quasi_newton():
    x_0 = [10, 10, 1]  # (r_0, h_0, lambda_0)
    tolerance = 0.0001
    it_max = 500
    
    solution, nb_iterations, historique = quasi_newton(x_0, tolerance, it_max)
    
    print("\nRésultats de l'optimisation (Quasi-Newton):")
    print("-" * 90)
    print(f"Point initial (r₀, h₀, λ₀) = ({x_0[0]:.6f}, {x_0[1]:.6f}, {x_0[2]:.6f})")
    print(f"Point final (r*, h*, λ*) = ({solution[0]:.6f}, {solution[1]:.6f}, {solution[2]:.6f})")
    print(f"Nombre d'itérations: {nb_iterations}")
    print(f"Norme finale du gradient: {historique['normes'][-1]:.8f}")
    
    print("\nHistorique de convergence:")
    print("-" * 90)
    steps_to_show = [0, nb_iterations//4, nb_iterations//2, 3*nb_iterations//4, nb_iterations-1]
    
    for i in steps_to_show:
        point = historique['points'][i]
        norm = historique['normes'][i]
        print(f"Iteration {i:4d}: (r, h, λ) = ({point[0]:10.6f}, {point[1]:10.6f}, {point[2]:10.6f}), |∇L| = {norm:.8f}")
    
    plot_optimization_results(historique, "Quasi-Newton")


# ---------------------------------------------------------------------------------------
#                                      MAIN
# ---------------------------------------------------------------------------------------

if __name__ == "__main__":
    # test_gradient_pas_fixe()
    test_gradient_pas_optimal()
<<<<<<< HEAD
    test_newton()
    test_quasi_newton()
    
=======
    # test_wolfe()
    # test_newton()
    # test_bfgs()
>>>>>>> 07e4c0d6
<|MERGE_RESOLUTION|>--- conflicted
+++ resolved
@@ -300,12 +300,7 @@
         # Direction de descente d_k = -gradient
         direction = [-gradX[0], -gradX[1], -gradX[2]]
         
-<<<<<<< HEAD
         pas = wolfe(x, direction)
-=======
-        # Recherch
-        pas = wolfe(x, direction, 100, c1=0.01, c2=0.99)
->>>>>>> 07e4c0d6
         
         # Mise à jour: x_{k+1} = x_k + alpha * d_k
         x[0] = x[0] + pas * direction[0]
@@ -376,11 +371,7 @@
 #                                    QUASI-NEWTON
 # ---------------------------------------------------------------------------------------
 
-<<<<<<< HEAD
 def quasi_newton(x_0, tolerance, it_max):
-=======
-def wolfe(x_k, d_k, it_max, c1=0.01, c2=0.99):
->>>>>>> 07e4c0d6
     """
     Méthode de quasi-Newton BFGS pour minimiser le Lagrangien.
     
@@ -390,83 +381,11 @@
         it_max (int): Nombre maximum d'itérations
     
     Returns:
-<<<<<<< HEAD
         tuple: (
             numpy.ndarray: Solution optimale [r*, h*, λ*],
             int: Nombre d'itérations effectuées,
             dict: Historique des points et des normes du gradient
         )
-=======
-        a_k: Pas optimal trouvé
-        x_k1: Nouveau point optimal
-        it: Nombre d'itérations effectuées
-        historique: Historique des points et des normes du gradient
-    """
-
-    cond1 = 0
-    cond2 = 0
-
-    x_k1 = [0, 0, 0]
-
-    gradX_k = grad_lagrangien(x_k[0], x_k[1], x_k[2])
-    lagX_k = lagrangien(x_k[0], x_k[1], x_k[2])
-
-    # Calcul du produit scalaire initial
-    PS_k = d_k[0]*gradX_k[0] + d_k[1]*gradX_k[1] + d_k[2]*gradX_k[2]
-
-    a_min = 0
-    a_max = 100
-
-    # a_k = (a_min + a_max) / 2
-    a_k = 1e-6
-
-    it = 0
-    historique = {'points': [x_k.copy()], 'normes': [norme(gradX_k)]}
-
-    while ((cond1 + cond2) < 2) and (it < it_max):
-        # Calcul du nouveau point
-        x_k1[0] = x_k[0] + a_k * d_k[0]
-        x_k1[1] = x_k[1] + a_k * d_k[1]
-        x_k1[2] = x_k[2] + a_k * d_k[2]
-
-        lagX_k1 = lagrangien(x_k1[0], x_k1[1], x_k1[2])
-
-        gradX_k1 = grad_lagrangien(x_k1[0], x_k1[1], x_k1[2])
-
-        # Calcul du nouveau produit scalaire
-        PS_k1 = d_k[0]*gradX_k1[0] + d_k[1]*gradX_k1[1] + d_k[2]*gradX_k1[2]
-
-        if lagX_k1 > (lagX_k + c1 * a_k * PS_k):
-            cond1 = 0
-            a_max = a_k
-            a_k = (a_min + a_max) / 2
-        else:
-            cond1 = 1
-
-        if -PS_k1 > -c2 * PS_k:
-            cond2 = 0
-            if a_max < 100:
-                a_min = a_k
-                a_k = (a_min + a_max) / 2
-            else:
-                a_k = a_k * 2
-        else:
-            cond2 = 1
-            
-        print(a_k)
-        it += 1
-        historique['points'].append(x_k1.copy())
-        historique['normes'].append(norme(gradX_k1))
-    
-    return a_k
-
-
-# ---------------------------------------------------------------------------------------
-#                                      NEWTON
-# ---------------------------------------------------------------------------------------
-
-def newton(x_0, tolerance, it_max):
->>>>>>> 07e4c0d6
     """
     x = np.array(x_0, dtype=float)
     n = len(x)
@@ -641,11 +560,7 @@
 
 
 def test_gradient_pas_optimal():
-<<<<<<< HEAD
     x_0 = [10, 10, 1]  # (r_0, h_0, lambda_0)
-=======
-    x_0 = [20, 10, 1]  # (r_0, h_0, lambda_0)
->>>>>>> 07e4c0d6
     tolerance = 0.1
     it_max = 10000
     
@@ -729,12 +644,6 @@
 if __name__ == "__main__":
     # test_gradient_pas_fixe()
     test_gradient_pas_optimal()
-<<<<<<< HEAD
     test_newton()
     test_quasi_newton()
-    
-=======
-    # test_wolfe()
-    # test_newton()
-    # test_bfgs()
->>>>>>> 07e4c0d6
+    